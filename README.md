# Representation-Hypothesis
<<<<<<< HEAD
> python = 3.11
> 
> pip install -r requirements.txt
> 

## 1. 第一步：从模型中提取特征
### 1.1 文本模型
`python extract_features.py --dataset minhuh/prh --subset wit_1024 --modelset val --modality language --pool avg`

### 1.2 视觉模型
`python extract_features.py --dataset minhuh/prh --subset wit_1024 --modelset val --modality vision --pool cls`

## 2. 找视觉模型的对齐
`python measure_alignment.py --dataset minhuh/prh --subset wit_1024 --modelset val   --modality_x language --pool_x avg --modality_y vision --pool_y cls  --force_remake` 

=======
python = 3.11
pip install -r requirements.txt
1. 从模型中提取特征
   文本模型
python extract_features.py --dataset minhuh/prh --subset wit_1024 --modelset val --modality language --pool avg
   视觉模型
python extract_features.py --dataset minhuh/prh --subset wit_1024 --modelset val --modality vision --pool cls
2. 找视觉模型的对齐
   python measure_alignment.py --dataset minhuh/prh --subset wit_1024 --modelset val \
        --modality_x language --pool_x avg --modality_y vision --pool_y cls
3. 在examples的文件夹中上传了第二第三幅图的画图代码，通过更改模型和数据集便可画出
>>>>>>> 121e1960
<|MERGE_RESOLUTION|>--- conflicted
+++ resolved
@@ -1,5 +1,5 @@
 # Representation-Hypothesis
-<<<<<<< HEAD
+
 > python = 3.11
 > 
 > pip install -r requirements.txt
@@ -15,16 +15,5 @@
 ## 2. 找视觉模型的对齐
 `python measure_alignment.py --dataset minhuh/prh --subset wit_1024 --modelset val   --modality_x language --pool_x avg --modality_y vision --pool_y cls  --force_remake` 
 
-=======
-python = 3.11
-pip install -r requirements.txt
-1. 从模型中提取特征
-   文本模型
-python extract_features.py --dataset minhuh/prh --subset wit_1024 --modelset val --modality language --pool avg
-   视觉模型
-python extract_features.py --dataset minhuh/prh --subset wit_1024 --modelset val --modality vision --pool cls
-2. 找视觉模型的对齐
-   python measure_alignment.py --dataset minhuh/prh --subset wit_1024 --modelset val \
-        --modality_x language --pool_x avg --modality_y vision --pool_y cls
-3. 在examples的文件夹中上传了第二第三幅图的画图代码，通过更改模型和数据集便可画出
->>>>>>> 121e1960
+
+3. 在examples的文件夹中上传了第二第三幅图的画图代码，通过更改模型和数据集便可画出